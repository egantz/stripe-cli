package config

import (
	"bytes"
	"fmt"
	"io/ioutil"
	"os"
	"os/exec"
	"path/filepath"
	"runtime"
	"strings"
	"time"

	"github.com/BurntSushi/toml"
	"github.com/mitchellh/go-homedir"
	log "github.com/sirupsen/logrus"
	"github.com/spf13/viper"
	prefixed "github.com/x-cray/logrus-prefixed-formatter"

	"github.com/stripe/stripe-cli/pkg/ansi"
)

// ColorOn represnets the on-state for colors
const ColorOn = "on"

// ColorOff represents the off-state for colors
const ColorOff = "off"

// ColorAuto represents the auto-state for colors
const ColorAuto = "auto"

// Config handles all overall configuration for the CLI
type Config struct {
	Color        string
	LogLevel     string
	Profile      Profile
	ProfilesFile string
}

// GetConfigFolder retrieves the folder where the profiles file is stored
// It searches for the xdg environment path first and will secondarily
// place it in the home directory
func (c *Config) GetConfigFolder(xdgPath string) string {
	configPath := xdgPath

	log.WithFields(log.Fields{
		"prefix": "config.Config.GetProfilesFolder",
		"path":   configPath,
	}).Debug("Using profiles file")

	if configPath == "" {
		home, err := homedir.Dir()
		if err != nil {
			fmt.Println(err)
			os.Exit(1)
		}
		configPath = filepath.Join(home, ".config")
	}

	return filepath.Join(configPath, "stripe")
}

// InitConfig reads in profiles file and ENV variables if set.
func (c *Config) InitConfig() {
	logFormatter := &prefixed.TextFormatter{
		FullTimestamp:   true,
		TimestampFormat: time.RFC1123,
	}

	if c.ProfilesFile != "" {
		viper.SetConfigFile(c.ProfilesFile)
	} else {
		configFolder := c.GetConfigFolder(os.Getenv("XDG_CONFIG_HOME"))
		configFile := filepath.Join(configFolder, "config.toml")
		c.ProfilesFile = configFile
		viper.SetConfigType("toml")
		viper.SetConfigFile(configFile)
	}

	// If a profiles file is found, read it in.
	if err := viper.ReadInConfig(); err == nil {
		log.WithFields(log.Fields{
			"prefix": "config.Config.InitConfig",
			"path":   viper.ConfigFileUsed(),
		}).Debug("Using profiles file")
	}

	if c.Profile.DeviceName == "" {
		deviceName, err := os.Hostname()
		if err != nil {
			deviceName = "unknown"
		}
		c.Profile.DeviceName = deviceName
	}

	color, err := c.Profile.GetColor()
	if err != nil {
		log.Fatalf("%s", err)
	}
	switch color {
	case ColorOn:
		ansi.ForceColors = true
		logFormatter.ForceColors = true
	case ColorOff:
		ansi.DisableColors = true
		logFormatter.DisableColors = true
	case ColorAuto:
		// Nothing to do
	default:
		log.Fatalf("Unrecognized color value: %s. Expected one of on, off, auto.", c.Color)
	}

	log.SetFormatter(logFormatter)

	// Set log level
	switch c.LogLevel {
	case "debug":
		log.SetLevel(log.DebugLevel)
	case "info":
		log.SetLevel(log.InfoLevel)
	case "warn":
		log.SetLevel(log.WarnLevel)
	case "error":
		log.SetLevel(log.ErrorLevel)
	default:
		log.Fatalf("Unrecognized log level value: %s. Expected one of debug, info, warn, error.", c.LogLevel)
	}
<<<<<<< HEAD

	if c.ProfilesFile != "" {
		viper.SetConfigFile(c.ProfilesFile)
	} else {
		configFolder := c.GetConfigFolder(os.Getenv("XDG_CONFIG_HOME"))
		configFile := filepath.Join(configFolder, "config.toml")
		c.ProfilesFile = configFile
		viper.SetConfigType("toml")
		viper.SetConfigFile(configFile)
	}

	// If a profiles file is found, read it in.
	if err := viper.ReadInConfig(); err == nil {
		log.WithFields(log.Fields{
			"prefix": "config.Config.InitConfig",
			"path":   viper.ConfigFileUsed(),
		}).Debug("Using profiles file")
	}

	if c.Profile.DeviceName == "" {
		deviceName, err := os.Hostname()
		if err != nil {
			deviceName = "unknown"
		}
		c.Profile.DeviceName = deviceName
	}
=======
>>>>>>> 6c38e2d0
}

// EditConfig opens the configuration file in the default editor.
func (c *Config) EditConfig() error {
	var err error

	fmt.Println("Opening config file:", c.ProfilesFile)

	switch runtime.GOOS {
	case "darwin", "linux":
		cmd := exec.Command(os.Getenv("EDITOR"), c.ProfilesFile)
		// Some editors detect whether they have control of stdin/out and will
		// fail if they do not.
		cmd.Stdin = os.Stdin
		cmd.Stdout = os.Stdout
		return cmd.Run()
	case "windows":
		// As far as I can tell, Windows doesn't have an easily accesible or
		// comparable option to $EDITOR, so default to notepad for now
		err = exec.Command("notepad", c.ProfilesFile).Run()
	default:
		err = fmt.Errorf("unsupported platform")
	}

	return err
}

// PrintConfig outputs the contents of the configuration file.
func (c *Config) PrintConfig() error {
	if c.Profile.ProfileName == "default" {
		configFile, err := ioutil.ReadFile(c.ProfilesFile)
		if err != nil {
			return err
		}
		fmt.Print(string(configFile))
	} else {
		configs := viper.GetStringMapString(c.Profile.ProfileName)

		if len(configs) > 0 {
			fmt.Println(fmt.Sprintf("[%s]", c.Profile.ProfileName))
			for field, value := range configs {
				fmt.Println(fmt.Sprintf("  %s=%s", field, value))
			}
		}
	}

	return nil
}

// Temporary workaround until https://github.com/spf13/viper/pull/519 can remove a key from viper
func removeKey(v *viper.Viper, key string) (*viper.Viper, error) {
	configMap := v.AllSettings()
	path := strings.Split(key, ".")
	lastKey := strings.ToLower(path[len(path)-1])
	deepestMap := deepSearch(configMap, path[0:len(path)-1])
	delete(deepestMap, lastKey)

	buf := new(bytes.Buffer)
	encodeErr := toml.NewEncoder(buf).Encode(configMap)
	if encodeErr != nil {
		return nil, encodeErr
	}

	nv := viper.New()
	nv.SetConfigType("toml") // hint to viper that we've encoded the data as toml

	err := nv.ReadConfig(buf)
	if err != nil {
		return nil, err
	}

	return nv, nil
}

func makePath(path string) error {
	dir := filepath.Dir(path)

	if _, err := os.Stat(dir); os.IsNotExist(err) {
		err = os.MkdirAll(dir, os.ModePerm)
		if err != nil {
			return err
		}
	}
	return nil
}

// taken from https://github.com/spf13/viper/blob/master/util.go#L199,
// we need this to delete configs, remove when viper supprts unset natively
func deepSearch(m map[string]interface{}, path []string) map[string]interface{} {
	for _, k := range path {
		m2, ok := m[k]
		if !ok {
			// intermediate key does not exist
			// => create it and continue from there
			m3 := make(map[string]interface{})
			m[k] = m3
			m = m3
			continue
		}
		m3, ok := m2.(map[string]interface{})
		if !ok {
			// intermediate key is a value
			// => replace with a new map
			m3 = make(map[string]interface{})
			m[k] = m3
		}
		// continue search from here
		m = m3
	}
	return m
}<|MERGE_RESOLUTION|>--- conflicted
+++ resolved
@@ -125,35 +125,6 @@
 	default:
 		log.Fatalf("Unrecognized log level value: %s. Expected one of debug, info, warn, error.", c.LogLevel)
 	}
-<<<<<<< HEAD
-
-	if c.ProfilesFile != "" {
-		viper.SetConfigFile(c.ProfilesFile)
-	} else {
-		configFolder := c.GetConfigFolder(os.Getenv("XDG_CONFIG_HOME"))
-		configFile := filepath.Join(configFolder, "config.toml")
-		c.ProfilesFile = configFile
-		viper.SetConfigType("toml")
-		viper.SetConfigFile(configFile)
-	}
-
-	// If a profiles file is found, read it in.
-	if err := viper.ReadInConfig(); err == nil {
-		log.WithFields(log.Fields{
-			"prefix": "config.Config.InitConfig",
-			"path":   viper.ConfigFileUsed(),
-		}).Debug("Using profiles file")
-	}
-
-	if c.Profile.DeviceName == "" {
-		deviceName, err := os.Hostname()
-		if err != nil {
-			deviceName = "unknown"
-		}
-		c.Profile.DeviceName = deviceName
-	}
-=======
->>>>>>> 6c38e2d0
 }
 
 // EditConfig opens the configuration file in the default editor.
